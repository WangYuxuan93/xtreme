--- conflicted
+++ resolved
@@ -204,7 +204,6 @@
     #tagme_data = json.load(open(tagme_file, "r"))
 
   for batch in tqdm(eval_dataloader, desc="Evaluating"):
-<<<<<<< HEAD
     #batch = tuple(t.to(args.device) for t in batch)
     example_indices = batch[3]
     # only start gettting mention when it reaches the start index
@@ -235,32 +234,6 @@
           logger.info("Writing TAGME predictions to: {}.".format(tagme_file))
           with jsonlines.open(tagme_file, "a") as fo:
             fo.write(mbs[i])
-=======
-    batch = tuple(t.to(args.device) for t in batch)
-
-    with torch.no_grad():
-
-      example_indices = batch[3]
-      if (args.get_external_mention_boundary or args.use_external_mention_boundary) and language in ["en", "de", "it"]:
-        
-        _, mbs = get_external_mention_boundary(
-              features, 
-              example_indices, 
-              max_seq_length=args.max_seq_length, 
-              language=language, 
-              threshold=args.tagme_threshold, 
-              tagme_data=tagme_data
-            )
-        tagme_mbs.extend(mbs)
-        #print ("example index:", example_indices)
-        #print ("len(tagme_data)=", len(tagme_data))
-        if (args.get_external_mention_boundary or args.use_external_mention_boundary) and language in ["en", "de", "it"]:
-          if tagme_data is None or len(tagme_data) <= example_indices[0].item():
-            logger.info("Writing TAGME predictions to: {}.".format(tagme_file))
-            with jsonlines.open(tagme_file, "a") as fo:
-              for data in mbs:
-                fo.write(data)
->>>>>>> 6988fddc
 
 
 def load_and_cache_examples(args, tokenizer, split='dev', output_examples=False,
