--- conflicted
+++ resolved
@@ -985,16 +985,10 @@
       writer.write('======= Predict using the model from {} for test:\n'.format(best_checkpoint))
       for language in args.eval_langs.split(','):
         result = evaluate(args, model, tokenizer, split='test', prefix="", language=language)
-<<<<<<< HEAD
         writer.write('{}: f1={}, em={}\n'.format(language, result['f1'], result['exact_match']))
         logger.info('{}: f1={}, em={}'.format(language, result['f1'], result['exact_match']))
         total_f1 += result['f1']
         total_em += result['exact_match']
-=======
-        writer.write('{}={}\n'.format(language, result['f1']))
-        logger.info('{}: f1={}'.format(language, result['f1']))
-        total += result['f1']
->>>>>>> 2282d92b
         num += 1
       writer.write('Avg f1={}, em={}\n'.format(total_f1 / num, total_em / num))
 
